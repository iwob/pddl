name: lint

on:
  push:
    branches:
      - develop
      - master
  pull_request:

jobs:
  run:
    runs-on: ${{ matrix.os }}

    strategy:
      matrix:
        os: [ubuntu-latest]
        python-version: [3.7]

    timeout-minutes: 30

    steps:
    - uses: actions/checkout@master
    - uses: actions/setup-python@master
      with:
        python-version: ${{ matrix.python-version }}
    - name: Install dependencies
      run:  pip install tox
    - name: Code style check
      run: |
        tox -e black-check
        tox -e isort-check
        tox -e flake8
<<<<<<< HEAD
#    - name: Docstring check
#      run: tox -e darglint
=======
    - name: Unused code check
      run: tox -e vulture
>>>>>>> 3d28b157
    - name: Static type check
      run: tox -e mypy
    - name: Check copyright
      run: tox -e check-copyright<|MERGE_RESOLUTION|>--- conflicted
+++ resolved
@@ -30,13 +30,10 @@
         tox -e black-check
         tox -e isort-check
         tox -e flake8
-<<<<<<< HEAD
+    - name: Unused code check
+      run: tox -e vulture
 #    - name: Docstring check
 #      run: tox -e darglint
-=======
-    - name: Unused code check
-      run: tox -e vulture
->>>>>>> 3d28b157
     - name: Static type check
       run: tox -e mypy
     - name: Check copyright
