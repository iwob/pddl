{
    "_meta": {
        "hash": {
<<<<<<< HEAD
            "sha256": "c4ec1a1f44f7477588dc54ebe7a0c7651ef759e3cc43b40b023d589009e5778a"
=======
            "sha256": "cb313d6166b86be19e72fc56c7e7e7f40867b1a784a866aa04f28ad86a22d85b"
>>>>>>> 3d28b157
        },
        "pipfile-spec": 6,
        "requires": {
            "python_version": "3.7"
        },
        "sources": [
            {
                "name": "pypi",
                "url": "https://pypi.org/simple",
                "verify_ssl": true
            }
        ]
    },
    "default": {},
    "develop": {
        "appdirs": {
            "hashes": [
                "sha256:7d5d0167b2b1ba821647616af46a749d1c653740dd0d2415100fe26e27afdf41",
                "sha256:a841dacd6b99318a741b166adb07e19ee71a274450e68237b4650ca1055ab128"
            ],
            "version": "==1.4.4"
        },
        "attrs": {
            "hashes": [
                "sha256:149e90d6d8ac20db7a955ad60cf0e6881a3f20d37096140088356da6c716b0b1",
                "sha256:ef6aaac3ca6cd92904cdd0d83f629a15f18053ec84e6432106f7a4d04ae4f5fb"
            ],
            "markers": "python_version >= '2.7' and python_version not in '3.0, 3.1, 3.2, 3.3, 3.4'",
            "version": "==21.2.0"
        },
        "backcall": {
            "hashes": [
                "sha256:5cbdbf27be5e7cfadb448baf0aa95508f91f2bbc6c6437cd9cd06e2a4c215e1e",
                "sha256:fbbce6a29f263178a1f7915c1940bde0ec2b2a967566fe1c65c1dfb7422bd255"
            ],
            "version": "==0.2.0"
        },
        "black": {
            "hashes": [
                "sha256:1b30e59be925fafc1ee4565e5e08abef6b03fe455102883820fe5ee2e4734e0b",
                "sha256:c2edb73a08e9e0e6f65a0e6af18b059b8b1cdd5bef997d7a0b181df93dc81539"
            ],
            "index": "pypi",
            "version": "==19.10b0"
        },
        "certifi": {
            "hashes": [
                "sha256:2bbf76fd432960138b3ef6dda3dde0544f27cbf8546c458e60baf371917ba9ee",
                "sha256:50b1e4f8446b06f41be7dd6338db18e0990601dce795c2b1686458aa7e8fa7d8"
            ],
            "version": "==2021.5.30"
        },
        "chardet": {
            "hashes": [
                "sha256:0d6f53a15db4120f2b08c94f11e7d93d2c911ee118b6b30a04ec3ee8310179fa",
                "sha256:f864054d66fd9118f2e67044ac8981a54775ec5b67aed0441892edb553d21da5"
            ],
            "markers": "python_version >= '2.7' and python_version not in '3.0, 3.1, 3.2, 3.3, 3.4'",
            "version": "==4.0.0"
        },
        "click": {
            "hashes": [
                "sha256:8c04c11192119b1ef78ea049e0a6f0463e4c48ef00a30160c704337586f3ad7a",
                "sha256:fba402a4a47334742d782209a7c79bc448911afe1149d07bdabdf480b3e2f4b6"
            ],
            "markers": "python_version >= '3.6'",
            "version": "==8.0.1"
        },
        "codecov": {
            "hashes": [
                "sha256:6cde272454009d27355f9434f4e49f238c0273b216beda8472a65dc4957f473b",
                "sha256:ba8553a82942ce37d4da92b70ffd6d54cf635fc1793ab0a7dc3fecd6ebfb3df8",
                "sha256:e95901d4350e99fc39c8353efa450050d2446c55bac91d90fcfd2354e19a6aef"
            ],
            "index": "pypi",
            "version": "==2.1.11"
        },
        "coverage": {
            "hashes": [
                "sha256:004d1880bed2d97151facef49f08e255a20ceb6f9432df75f4eef018fdd5a78c",
                "sha256:01d84219b5cdbfc8122223b39a954820929497a1cb1422824bb86b07b74594b6",
                "sha256:040af6c32813fa3eae5305d53f18875bedd079960822ef8ec067a66dd8afcd45",
                "sha256:06191eb60f8d8a5bc046f3799f8a07a2d7aefb9504b0209aff0b47298333302a",
                "sha256:13034c4409db851670bc9acd836243aeee299949bd5673e11844befcb0149f03",
                "sha256:13c4ee887eca0f4c5a247b75398d4114c37882658300e153113dafb1d76de529",
                "sha256:184a47bbe0aa6400ed2d41d8e9ed868b8205046518c52464fde713ea06e3a74a",
                "sha256:18ba8bbede96a2c3dde7b868de9dcbd55670690af0988713f0603f037848418a",
                "sha256:1aa846f56c3d49205c952d8318e76ccc2ae23303351d9270ab220004c580cfe2",
                "sha256:217658ec7187497e3f3ebd901afdca1af062b42cfe3e0dafea4cced3983739f6",
                "sha256:24d4a7de75446be83244eabbff746d66b9240ae020ced65d060815fac3423759",
                "sha256:2910f4d36a6a9b4214bb7038d537f015346f413a975d57ca6b43bf23d6563b53",
                "sha256:2949cad1c5208b8298d5686d5a85b66aae46d73eec2c3e08c817dd3513e5848a",
                "sha256:2a3859cb82dcbda1cfd3e6f71c27081d18aa251d20a17d87d26d4cd216fb0af4",
                "sha256:2cafbbb3af0733db200c9b5f798d18953b1a304d3f86a938367de1567f4b5bff",
                "sha256:2e0d881ad471768bf6e6c2bf905d183543f10098e3b3640fc029509530091502",
                "sha256:30c77c1dc9f253283e34c27935fded5015f7d1abe83bc7821680ac444eaf7793",
                "sha256:3487286bc29a5aa4b93a072e9592f22254291ce96a9fbc5251f566b6b7343cdb",
                "sha256:372da284cfd642d8e08ef606917846fa2ee350f64994bebfbd3afb0040436905",
                "sha256:41179b8a845742d1eb60449bdb2992196e211341818565abded11cfa90efb821",
                "sha256:44d654437b8ddd9eee7d1eaee28b7219bec228520ff809af170488fd2fed3e2b",
                "sha256:4a7697d8cb0f27399b0e393c0b90f0f1e40c82023ea4d45d22bce7032a5d7b81",
                "sha256:51cb9476a3987c8967ebab3f0fe144819781fca264f57f89760037a2ea191cb0",
                "sha256:52596d3d0e8bdf3af43db3e9ba8dcdaac724ba7b5ca3f6358529d56f7a166f8b",
                "sha256:53194af30d5bad77fcba80e23a1441c71abfb3e01192034f8246e0d8f99528f3",
                "sha256:5fec2d43a2cc6965edc0bb9e83e1e4b557f76f843a77a2496cbe719583ce8184",
                "sha256:6c90e11318f0d3c436a42409f2749ee1a115cd8b067d7f14c148f1ce5574d701",
                "sha256:74d881fc777ebb11c63736622b60cb9e4aee5cace591ce274fb69e582a12a61a",
                "sha256:7501140f755b725495941b43347ba8a2777407fc7f250d4f5a7d2a1050ba8e82",
                "sha256:796c9c3c79747146ebd278dbe1e5c5c05dd6b10cc3bcb8389dfdf844f3ead638",
                "sha256:869a64f53488f40fa5b5b9dcb9e9b2962a66a87dab37790f3fcfb5144b996ef5",
                "sha256:8963a499849a1fc54b35b1c9f162f4108017b2e6db2c46c1bed93a72262ed083",
                "sha256:8d0a0725ad7c1a0bcd8d1b437e191107d457e2ec1084b9f190630a4fb1af78e6",
                "sha256:900fbf7759501bc7807fd6638c947d7a831fc9fdf742dc10f02956ff7220fa90",
                "sha256:92b017ce34b68a7d67bd6d117e6d443a9bf63a2ecf8567bb3d8c6c7bc5014465",
                "sha256:970284a88b99673ccb2e4e334cfb38a10aab7cd44f7457564d11898a74b62d0a",
                "sha256:972c85d205b51e30e59525694670de6a8a89691186012535f9d7dbaa230e42c3",
                "sha256:9a1ef3b66e38ef8618ce5fdc7bea3d9f45f3624e2a66295eea5e57966c85909e",
                "sha256:af0e781009aaf59e25c5a678122391cb0f345ac0ec272c7961dc5455e1c40066",
                "sha256:b6d534e4b2ab35c9f93f46229363e17f63c53ad01330df9f2d6bd1187e5eaacf",
                "sha256:b7895207b4c843c76a25ab8c1e866261bcfe27bfaa20c192de5190121770672b",
                "sha256:c0891a6a97b09c1f3e073a890514d5012eb256845c451bd48f7968ef939bf4ae",
                "sha256:c2723d347ab06e7ddad1a58b2a821218239249a9e4365eaff6649d31180c1669",
                "sha256:d1f8bf7b90ba55699b3a5e44930e93ff0189aa27186e96071fac7dd0d06a1873",
                "sha256:d1f9ce122f83b2305592c11d64f181b87153fc2c2bbd3bb4a3dde8303cfb1a6b",
                "sha256:d314ed732c25d29775e84a960c3c60808b682c08d86602ec2c3008e1202e3bb6",
                "sha256:d636598c8305e1f90b439dbf4f66437de4a5e3c31fdf47ad29542478c8508bbb",
                "sha256:deee1077aae10d8fa88cb02c845cfba9b62c55e1183f52f6ae6a2df6a2187160",
                "sha256:ebe78fe9a0e874362175b02371bdfbee64d8edc42a044253ddf4ee7d3c15212c",
                "sha256:f030f8873312a16414c0d8e1a1ddff2d3235655a2174e3648b4fa66b3f2f1079",
                "sha256:f0b278ce10936db1a37e6954e15a3730bea96a0997c26d7fee88e6c396c2086d",
                "sha256:f11642dddbb0253cc8853254301b51390ba0081750a8ac03f20ea8103f0c56b6"
            ],
            "markers": "python_version >= '2.7' and python_version not in '3.0, 3.1, 3.2, 3.3, 3.4' and python_version < '4'",
            "version": "==5.5"
        },
        "darglint": {
            "hashes": [
                "sha256:aa605ef47817a6d14797d32b390466edab621768ea4ca5cc0f3c54f6d8dcaec8",
                "sha256:ac6797bcc918cd8d8f14c168a4a364f54e1aeb4ced59db58e7e4c6dfec2fe15c"
            ],
            "index": "pypi",
            "version": "==1.8.0"
        },
        "decorator": {
            "hashes": [
                "sha256:6e5c199c16f7a9f0e3a61a4a54b3d27e7dad0dbdde92b944426cb20914376323",
                "sha256:72ecfba4320a893c53f9706bebb2d55c270c1e51a28789361aa93e4a21319ed5"
            ],
            "markers": "python_version >= '3.5'",
            "version": "==5.0.9"
        },
        "distlib": {
            "hashes": [
                "sha256:106fef6dc37dd8c0e2c0a60d3fca3e77460a48907f335fa28420463a6f799736",
                "sha256:23e223426b28491b1ced97dc3bbe183027419dfc7982b4fa2f05d5f3ff10711c"
            ],
            "version": "==0.3.2"
        },
        "filelock": {
            "hashes": [
                "sha256:18d82244ee114f543149c66a6e0c14e9c4f8a1044b5cdaadd0f82159d6a6ff59",
                "sha256:929b7d63ec5b7d6b71b0fa5ac14e030b3f70b75747cef1b10da9b879fef15836"
            ],
            "version": "==3.0.12"
        },
        "flake8": {
            "hashes": [
                "sha256:07528381786f2a6237b061f6e96610a4167b226cb926e2aa2b6b1d78057c576b",
                "sha256:bf8fd333346d844f616e8d47905ef3a3384edae6b4e9beb0c5101e25e3110907"
            ],
            "index": "pypi",
            "version": "==3.9.2"
        },
        "flake8-docstrings": {
            "hashes": [
                "sha256:99cac583d6c7e32dd28bbfbef120a7c0d1b6dde4adb5a9fd441c4227a6534bde",
                "sha256:9fe7c6a306064af8e62a055c2f61e9eb1da55f84bb39caef2b84ce53708ac34b"
            ],
            "index": "pypi",
            "version": "==1.6.0"
        },
        "ghp-import": {
            "hashes": [
                "sha256:753de2eace6e0f7d4edfb3cce5e3c3b98cd52aadb80163303d1d036bda7b4483"
            ],
            "version": "==2.0.1"
        },
        "idna": {
            "hashes": [
                "sha256:b307872f855b18632ce0c21c5e45be78c0ea7ae4c15c828c20788b26921eb3f6",
                "sha256:b97d804b1e9b523befed77c48dacec60e6dcb0b5391d57af6a65a312a90648c0"
            ],
            "markers": "python_version >= '2.7' and python_version not in '3.0, 3.1, 3.2, 3.3'",
            "version": "==2.10"
        },
        "importlib-metadata": {
            "hashes": [
                "sha256:833b26fb89d5de469b24a390e9df088d4e52e4ba33b01dc5e0e4f41b81a16c00",
                "sha256:b142cc1dd1342f31ff04bb7d022492b09920cb64fed867cd3ea6f80fe3ebd139"
            ],
            "markers": "python_version < '3.8'",
            "version": "==4.5.0"
        },
        "iniconfig": {
            "hashes": [
                "sha256:011e24c64b7f47f6ebd835bb12a743f2fbe9a26d4cecaa7f53bc4f35ee9da8b3",
                "sha256:bc3af051d7d14b2ee5ef9969666def0cd1a000e121eaea580d4a313df4b37f32"
            ],
            "version": "==1.1.1"
        },
        "ipython": {
            "hashes": [
                "sha256:9bc24a99f5d19721fb8a2d1408908e9c0520a17fff2233ffe82620847f17f1b6",
                "sha256:d513e93327cf8657d6467c81f1f894adc125334ffe0e4ddd1abbb1c78d828703"
            ],
            "index": "pypi",
            "version": "==7.24.1"
        },
        "ipython-genutils": {
            "hashes": [
                "sha256:72dd37233799e619666c9f639a9da83c34013a73e8bbc79a7a6348d93c61fab8",
                "sha256:eb2e116e75ecef9d4d228fdc66af54269afa26ab4463042e33785b887c628ba8"
            ],
            "version": "==0.2.0"
        },
        "isort": {
            "hashes": [
                "sha256:0a943902919f65c5684ac4e0154b1ad4fac6dcaa5d9f3426b732f1c8b5419be6",
                "sha256:2bb1680aad211e3c9944dbce1d4ba09a989f04e238296c87fe2139faa26d655d"
            ],
            "index": "pypi",
            "version": "==5.8.0"
        },
        "jedi": {
            "hashes": [
                "sha256:18456d83f65f400ab0c2d3319e48520420ef43b23a086fdc05dff34132f0fb93",
                "sha256:92550a404bad8afed881a137ec9a461fed49eca661414be45059329614ed0707"
            ],
            "markers": "python_version >= '3.6'",
            "version": "==0.18.0"
        },
        "jinja2": {
            "hashes": [
                "sha256:1f06f2da51e7b56b8f238affdd6b4e2c61e39598a378cc49345bc1bd42a978a4",
                "sha256:703f484b47a6af502e743c9122595cc812b0271f661722403114f71a79d0f5a4"
            ],
            "markers": "python_version >= '3.6'",
            "version": "==3.0.1"
        },
        "markdown": {
            "hashes": [
                "sha256:31b5b491868dcc87d6c24b7e3d19a0d730d59d3e46f4eea6430a321bed387a49",
                "sha256:96c3ba1261de2f7547b46a00ea8463832c921d3f9d6aba3f255a6f71386db20c"
            ],
            "markers": "python_version >= '3.6'",
            "version": "==3.3.4"
        },
        "markdown-include": {
            "hashes": [
                "sha256:6f5d680e36f7780c7f0f61dca53ca581bd50d1b56137ddcd6353efafa0c3e4a2"
            ],
            "index": "pypi",
            "version": "==0.6.0"
        },
        "markupsafe": {
            "hashes": [
                "sha256:01a9b8ea66f1658938f65b93a85ebe8bc016e6769611be228d797c9d998dd298",
                "sha256:023cb26ec21ece8dc3907c0e8320058b2e0cb3c55cf9564da612bc325bed5e64",
                "sha256:0446679737af14f45767963a1a9ef7620189912317d095f2d9ffa183a4d25d2b",
                "sha256:0717a7390a68be14b8c793ba258e075c6f4ca819f15edfc2a3a027c823718567",
                "sha256:0955295dd5eec6cb6cc2fe1698f4c6d84af2e92de33fbcac4111913cd100a6ff",
                "sha256:10f82115e21dc0dfec9ab5c0223652f7197feb168c940f3ef61563fc2d6beb74",
                "sha256:1d609f577dc6e1aa17d746f8bd3c31aa4d258f4070d61b2aa5c4166c1539de35",
                "sha256:2ef54abee730b502252bcdf31b10dacb0a416229b72c18b19e24a4509f273d26",
                "sha256:3c112550557578c26af18a1ccc9e090bfe03832ae994343cfdacd287db6a6ae7",
                "sha256:47ab1e7b91c098ab893b828deafa1203de86d0bc6ab587b160f78fe6c4011f75",
                "sha256:49e3ceeabbfb9d66c3aef5af3a60cc43b85c33df25ce03d0031a608b0a8b2e3f",
                "sha256:4efca8f86c54b22348a5467704e3fec767b2db12fc39c6d963168ab1d3fc9135",
                "sha256:53edb4da6925ad13c07b6d26c2a852bd81e364f95301c66e930ab2aef5b5ddd8",
                "sha256:594c67807fb16238b30c44bdf74f36c02cdf22d1c8cda91ef8a0ed8dabf5620a",
                "sha256:611d1ad9a4288cf3e3c16014564df047fe08410e628f89805e475368bd304914",
                "sha256:6557b31b5e2c9ddf0de32a691f2312a32f77cd7681d8af66c2692efdbef84c18",
                "sha256:693ce3f9e70a6cf7d2fb9e6c9d8b204b6b39897a2c4a1aa65728d5ac97dcc1d8",
                "sha256:6a7fae0dd14cf60ad5ff42baa2e95727c3d81ded453457771d02b7d2b3f9c0c2",
                "sha256:6c4ca60fa24e85fe25b912b01e62cb969d69a23a5d5867682dd3e80b5b02581d",
                "sha256:7d91275b0245b1da4d4cfa07e0faedd5b0812efc15b702576d103293e252af1b",
                "sha256:905fec760bd2fa1388bb5b489ee8ee5f7291d692638ea5f67982d968366bef9f",
                "sha256:97383d78eb34da7e1fa37dd273c20ad4320929af65d156e35a5e2d89566d9dfb",
                "sha256:984d76483eb32f1bcb536dc27e4ad56bba4baa70be32fa87152832cdd9db0833",
                "sha256:a30e67a65b53ea0a5e62fe23682cfe22712e01f453b95233b25502f7c61cb415",
                "sha256:ab3ef638ace319fa26553db0624c4699e31a28bb2a835c5faca8f8acf6a5a902",
                "sha256:b2f4bf27480f5e5e8ce285a8c8fd176c0b03e93dcc6646477d4630e83440c6a9",
                "sha256:b7f2d075102dc8c794cbde1947378051c4e5180d52d276987b8d28a3bd58c17d",
                "sha256:be98f628055368795d818ebf93da628541e10b75b41c559fdf36d104c5787066",
                "sha256:d7f9850398e85aba693bb640262d3611788b1f29a79f0c93c565694658f4071f",
                "sha256:f5653a225f31e113b152e56f154ccbe59eeb1c7487b39b9d9f9cdb58e6c79dc5",
                "sha256:f826e31d18b516f653fe296d967d700fddad5901ae07c622bb3705955e1faa94",
                "sha256:f8ba0e8349a38d3001fae7eadded3f6606f0da5d748ee53cc1dab1d6527b9509",
                "sha256:f9081981fe268bd86831e5c75f7de206ef275defcb82bc70740ae6dc507aee51",
                "sha256:fa130dd50c57d53368c9d59395cb5526eda596d3ffe36666cd81a44d56e48872"
            ],
            "markers": "python_version >= '3.6'",
            "version": "==2.0.1"
        },
        "matplotlib-inline": {
            "hashes": [
                "sha256:5cf1176f554abb4fa98cb362aa2b55c500147e4bdbb07e3fda359143e1da0811",
                "sha256:f41d5ff73c9f5385775d5c0bc13b424535c8402fe70ea8210f93e11f3683993e"
            ],
            "markers": "python_version >= '3.5'",
            "version": "==0.1.2"
        },
        "mccabe": {
            "hashes": [
                "sha256:ab8a6258860da4b6677da4bd2fe5dc2c659cff31b3ee4f7f5d64e79735b80d42",
                "sha256:dd8d182285a0fe56bace7f45b5e7d1a6ebcbf524e8f3bd87eb0f125271b8831f"
            ],
            "version": "==0.6.1"
        },
        "mergedeep": {
            "hashes": [
                "sha256:0096d52e9dad9939c3d975a774666af186eda617e6ca84df4c94dec30004f2a8",
                "sha256:70775750742b25c0d8f36c55aed03d24c3384d17c951b3175d898bd778ef0307"
            ],
            "markers": "python_version >= '3.6'",
            "version": "==1.3.4"
        },
        "mistune": {
            "hashes": [
                "sha256:1309e30a1846f3c1dd384e17e2dd957b024d0305b507a1546d13152a2b5dcc44",
                "sha256:ebbed6e25e342705ec30f3184bdc148229dfbae0da6136c2a6892333c9f8bc6b"
            ],
            "index": "pypi",
            "version": "==2.0.0a4"
        },
        "mkdocs": {
            "hashes": [
                "sha256:11141126e5896dd9d279b3e4814eb488e409a0990fb638856255020406a8e2e7",
                "sha256:6e0ea175366e3a50d334597b0bc042b8cebd512398cdd3f6f34842d0ef524905"
            ],
            "index": "pypi",
            "version": "==1.2.1"
        },
        "mkdocs-material": {
            "hashes": [
                "sha256:08eaf9f77c6d026706397bae2c50d202cfe3a81ef984027b671b4acd365dfc5b",
                "sha256:e555c66ece5eab7023c4733270dc7627280e707e5082dab278d6a7a4881d2435"
            ],
            "index": "pypi",
            "version": "==7.1.8"
        },
        "mkdocs-material-extensions": {
            "hashes": [
                "sha256:6947fb7f5e4291e3c61405bad3539d81e0b3cd62ae0d66ced018128af509c68f",
                "sha256:d90c807a88348aa6d1805657ec5c0b2d8d609c110e62b9dce4daf7fa981fa338"
            ],
            "markers": "python_version >= '3.5'",
            "version": "==1.0.1"
        },
        "mypy": {
            "hashes": [
                "sha256:0190fb77e93ce971954c9e54ea61de2802065174e5e990c9d4c1d0f54fbeeca2",
                "sha256:0756529da2dd4d53d26096b7969ce0a47997123261a5432b48cc6848a2cb0bd4",
                "sha256:2f9fedc1f186697fda191e634ac1d02f03d4c260212ccb018fabbb6d4b03eee8",
                "sha256:353aac2ce41ddeaf7599f1c73fed2b75750bef3b44b6ad12985a991bc002a0da",
                "sha256:3f12705eabdd274b98f676e3e5a89f247ea86dc1af48a2d5a2b080abac4e1243",
                "sha256:4efc67b9b3e2fddbe395700f91d5b8deb5980bfaaccb77b306310bd0b9e002eb",
                "sha256:517e7528d1be7e187a5db7f0a3e479747307c1b897d9706b1c662014faba3116",
                "sha256:68a098c104ae2b75e946b107ef69dd8398d54cb52ad57580dfb9fc78f7f997f0",
                "sha256:746e0b0101b8efec34902810047f26a8c80e1efbb4fc554956d848c05ef85d76",
                "sha256:8be7bbd091886bde9fcafed8dd089a766fa76eb223135fe5c9e9798f78023a20",
                "sha256:9236c21194fde5df1b4d8ebc2ef2c1f2a5dc7f18bcbea54274937cae2e20a01c",
                "sha256:9ef5355eaaf7a23ab157c21a44c614365238a7bdb3552ec3b80c393697d974e1",
                "sha256:9f1d74eeb3f58c7bd3f3f92b8f63cb1678466a55e2c4612bf36909105d0724ab",
                "sha256:a26d0e53e90815c765f91966442775cf03b8a7514a4e960de7b5320208b07269",
                "sha256:ae94c31bb556ddb2310e4f913b706696ccbd43c62d3331cd3511caef466871d2",
                "sha256:b5ba1f0d5f9087e03bf5958c28d421a03a4c1ad260bf81556195dffeccd979c4",
                "sha256:b5dfcd22c6bab08dfeded8d5b44bdcb68c6f1ab261861e35c470b89074f78a70",
                "sha256:cd01c599cf9f897b6b6c6b5d8b182557fb7d99326bcdf5d449a0fbbb4ccee4b9",
                "sha256:e89880168c67cf4fde4506b80ee42f1537ad66ad366c101d388b3fd7d7ce2afd",
                "sha256:ebe2bc9cb638475f5d39068d2dbe8ae1d605bb8d8d3ff281c695df1670ab3987",
                "sha256:f89bfda7f0f66b789792ab64ce0978e4a991a0e4dd6197349d0767b0f1095b21",
                "sha256:fc4d63da57ef0e8cd4ab45131f3fe5c286ce7dd7f032650d0fbc239c6190e167",
                "sha256:fd634bc17b1e2d6ce716f0e43446d0d61cdadb1efcad5c56ca211c22b246ebc8"
            ],
            "index": "pypi",
            "version": "==0.902"
        },
        "mypy-extensions": {
            "hashes": [
                "sha256:090fedd75945a69ae91ce1303b5824f428daf5a028d2f6ab8a299250a846f15d",
                "sha256:2d82818f5bb3e369420cb3c4060a7970edba416647068eb4c5343488a6c604a8"
            ],
            "version": "==0.4.3"
        },
        "packaging": {
            "hashes": [
                "sha256:5b327ac1320dc863dca72f4514ecc086f31186744b84a230374cc1fd776feae5",
                "sha256:67714da7f7bc052e064859c05c595155bd1ee9f69f76557e21f051443c20947a"
            ],
            "markers": "python_version >= '2.7' and python_version not in '3.0, 3.1, 3.2, 3.3'",
            "version": "==20.9"
        },
        "parso": {
            "hashes": [
                "sha256:12b83492c6239ce32ff5eed6d3639d6a536170723c6f3f1506869f1ace413398",
                "sha256:a8c4922db71e4fdb90e0d0bc6e50f9b273d3397925e5e60a717e719201778d22"
            ],
            "markers": "python_version >= '3.6'",
            "version": "==0.8.2"
        },
        "pathspec": {
            "hashes": [
                "sha256:86379d6b86d75816baba717e64b1a3a3469deb93bb76d613c9ce79edc5cb68fd",
                "sha256:aa0cb481c4041bf52ffa7b0d8fa6cd3e88a2ca4879c533c9153882ee2556790d"
            ],
            "version": "==0.8.1"
        },
        "pexpect": {
            "hashes": [
                "sha256:0b48a55dcb3c05f3329815901ea4fc1537514d6ba867a152b581d69ae3710937",
                "sha256:fc65a43959d153d0114afe13997d439c22823a27cefceb5ff35c2178c6784c0c"
            ],
            "markers": "sys_platform != 'win32'",
            "version": "==4.8.0"
        },
        "pickleshare": {
            "hashes": [
                "sha256:87683d47965c1da65cdacaf31c8441d12b8044cdec9aca500cd78fc2c683afca",
                "sha256:9649af414d74d4df115d5d718f82acb59c9d418196b7b4290ed47a12ce62df56"
            ],
            "version": "==0.7.5"
        },
        "pluggy": {
            "hashes": [
                "sha256:15b2acde666561e1298d71b523007ed7364de07029219b604cf808bfa1c765b0",
                "sha256:966c145cd83c96502c3c3868f50408687b38434af77734af1e9ca461a4081d2d"
            ],
            "markers": "python_version >= '2.7' and python_version not in '3.0, 3.1, 3.2, 3.3'",
            "version": "==0.13.1"
        },
        "prompt-toolkit": {
            "hashes": [
                "sha256:08360ee3a3148bdb5163621709ee322ec34fc4375099afa4bbf751e9b7b7fa4f",
                "sha256:7089d8d2938043508aa9420ec18ce0922885304cddae87fb96eebca942299f88"
            ],
            "markers": "python_full_version >= '3.6.1'",
            "version": "==3.0.19"
        },
        "ptyprocess": {
            "hashes": [
                "sha256:4b41f3967fce3af57cc7e94b888626c18bf37a083e3651ca8feeb66d492fef35",
                "sha256:5c5d0a3b48ceee0b48485e0c26037c0acd7d29765ca3fbb5cb3831d347423220"
            ],
            "version": "==0.7.0"
        },
        "py": {
            "hashes": [
                "sha256:21b81bda15b66ef5e1a777a21c4dcd9c20ad3efd0b3f817e7a809035269e1bd3",
                "sha256:3b80836aa6d1feeaa108e046da6423ab8f6ceda6468545ae8d02d9d58d18818a"
            ],
            "markers": "python_version >= '2.7' and python_version not in '3.0, 3.1, 3.2, 3.3'",
            "version": "==1.10.0"
        },
        "pycodestyle": {
            "hashes": [
                "sha256:514f76d918fcc0b55c6680472f0a37970994e07bbb80725808c17089be302068",
                "sha256:c389c1d06bf7904078ca03399a4816f974a1d590090fecea0c63ec26ebaf1cef"
            ],
            "markers": "python_version >= '2.7' and python_version not in '3.0, 3.1, 3.2, 3.3'",
            "version": "==2.7.0"
        },
        "pydocstyle": {
            "hashes": [
                "sha256:1d41b7c459ba0ee6c345f2eb9ae827cab14a7533a88c5c6f7e94923f72df92dc",
                "sha256:6987826d6775056839940041beef5c08cc7e3d71d63149b48e36727f70144dc4"
            ],
            "markers": "python_version >= '3.6'",
            "version": "==6.1.1"
        },
        "pyflakes": {
            "hashes": [
                "sha256:7893783d01b8a89811dd72d7dfd4d84ff098e5eed95cfa8905b22bbffe52efc3",
                "sha256:f5bc8ecabc05bb9d291eb5203d6810b49040f6ff446a756326104746cc00c1db"
            ],
            "markers": "python_version >= '2.7' and python_version not in '3.0, 3.1, 3.2, 3.3'",
            "version": "==2.3.1"
        },
        "pygments": {
            "hashes": [
                "sha256:a18f47b506a429f6f4b9df81bb02beab9ca21d0a5fee38ed15aef65f0545519f",
                "sha256:d66e804411278594d764fc69ec36ec13d9ae9147193a1740cd34d272ca383b8e"
            ],
            "markers": "python_version >= '3.5'",
            "version": "==2.9.0"
        },
        "pymdown-extensions": {
            "hashes": [
                "sha256:141452d8ed61165518f2c923454bf054866b85cf466feedb0eb68f04acdc2560",
                "sha256:b6daa94aad9e1310f9c64c8b1f01e4ce82937ab7eb53bfc92876a97aca02a6f4"
            ],
            "markers": "python_version >= '3.6'",
            "version": "==8.2"
        },
        "pyparsing": {
            "hashes": [
                "sha256:c203ec8783bf771a155b207279b9bccb8dea02d8f0c9e5f8ead507bc3246ecc1",
                "sha256:ef9d7589ef3c200abe66653d3f1ab1033c3c419ae9b9bdb1240a85b024efc88b"
            ],
            "markers": "python_version >= '2.6' and python_version not in '3.0, 3.1, 3.2, 3.3'",
            "version": "==2.4.7"
        },
        "pytest": {
            "hashes": [
                "sha256:50bcad0a0b9c5a72c8e4e7c9855a3ad496ca6a881a3641b4260605450772c54b",
                "sha256:91ef2131a9bd6be8f76f1f08eac5c5317221d6ad1e143ae03894b862e8976890"
            ],
            "index": "pypi",
            "version": "==6.2.4"
        },
        "pytest-cov": {
            "hashes": [
                "sha256:261bb9e47e65bd099c89c3edf92972865210c36813f80ede5277dceb77a4a62a",
                "sha256:261ceeb8c227b726249b376b8526b600f38667ee314f910353fa318caa01f4d7"
            ],
            "index": "pypi",
            "version": "==2.12.1"
        },
        "pytest-lazy-fixture": {
            "hashes": [
                "sha256:0e7d0c7f74ba33e6e80905e9bfd81f9d15ef9a790de97993e34213deb5ad10ac",
                "sha256:e0b379f38299ff27a653f03eaa69b08a6fd4484e46fd1c9907d984b9f9daeda6"
            ],
            "index": "pypi",
            "version": "==0.6.3"
        },
        "python-dateutil": {
            "hashes": [
                "sha256:73ebfe9dbf22e832286dafa60473e4cd239f8592f699aa5adaf10050e6e1823c",
                "sha256:75bb3f31ea686f1197762692a9ee6a7550b59fc6ca3a1f4b5d7e32fb98e2da2a"
            ],
            "markers": "python_version >= '2.7' and python_version not in '3.0, 3.1, 3.2, 3.3'",
            "version": "==2.8.1"
        },
        "pyyaml": {
            "hashes": [
                "sha256:08682f6b72c722394747bddaf0aa62277e02557c0fd1c42cb853016a38f8dedf",
                "sha256:0f5f5786c0e09baddcd8b4b45f20a7b5d61a7e7e99846e3c799b05c7c53fa696",
                "sha256:129def1b7c1bf22faffd67b8f3724645203b79d8f4cc81f674654d9902cb4393",
                "sha256:294db365efa064d00b8d1ef65d8ea2c3426ac366c0c4368d930bf1c5fb497f77",
                "sha256:3b2b1824fe7112845700f815ff6a489360226a5609b96ec2190a45e62a9fc922",
                "sha256:3bd0e463264cf257d1ffd2e40223b197271046d09dadf73a0fe82b9c1fc385a5",
                "sha256:4465124ef1b18d9ace298060f4eccc64b0850899ac4ac53294547536533800c8",
                "sha256:49d4cdd9065b9b6e206d0595fee27a96b5dd22618e7520c33204a4a3239d5b10",
                "sha256:4e0583d24c881e14342eaf4ec5fbc97f934b999a6828693a99157fde912540cc",
                "sha256:5accb17103e43963b80e6f837831f38d314a0495500067cb25afab2e8d7a4018",
                "sha256:607774cbba28732bfa802b54baa7484215f530991055bb562efbed5b2f20a45e",
                "sha256:6c78645d400265a062508ae399b60b8c167bf003db364ecb26dcab2bda048253",
                "sha256:72a01f726a9c7851ca9bfad6fd09ca4e090a023c00945ea05ba1638c09dc3347",
                "sha256:74c1485f7707cf707a7aef42ef6322b8f97921bd89be2ab6317fd782c2d53183",
                "sha256:895f61ef02e8fed38159bb70f7e100e00f471eae2bc838cd0f4ebb21e28f8541",
                "sha256:8c1be557ee92a20f184922c7b6424e8ab6691788e6d86137c5d93c1a6ec1b8fb",
                "sha256:bb4191dfc9306777bc594117aee052446b3fa88737cd13b7188d0e7aa8162185",
                "sha256:bfb51918d4ff3d77c1c856a9699f8492c612cde32fd3bcd344af9be34999bfdc",
                "sha256:c20cfa2d49991c8b4147af39859b167664f2ad4561704ee74c1de03318e898db",
                "sha256:cb333c16912324fd5f769fff6bc5de372e9e7a202247b48870bc251ed40239aa",
                "sha256:d2d9808ea7b4af864f35ea216be506ecec180628aced0704e34aca0b040ffe46",
                "sha256:d483ad4e639292c90170eb6f7783ad19490e7a8defb3e46f97dfe4bacae89122",
                "sha256:dd5de0646207f053eb0d6c74ae45ba98c3395a571a2891858e87df7c9b9bd51b",
                "sha256:e1d4970ea66be07ae37a3c2e48b5ec63f7ba6804bdddfdbd3cfd954d25a82e63",
                "sha256:e4fac90784481d221a8e4b1162afa7c47ed953be40d31ab4629ae917510051df",
                "sha256:fa5ae20527d8e831e8230cbffd9f8fe952815b2b7dae6ffec25318803a7528fc",
                "sha256:fd7f6999a8070df521b6384004ef42833b9bd62cfee11a09bda1079b4b704247",
                "sha256:fdc842473cd33f45ff6bce46aea678a54e3d21f1b61a7750ce3c498eedfe25d6",
                "sha256:fe69978f3f768926cfa37b867e3843918e012cf83f680806599ddce33c2c68b0"
            ],
            "markers": "python_version >= '2.7' and python_version not in '3.0, 3.1, 3.2, 3.3, 3.4, 3.5'",
            "version": "==5.4.1"
        },
        "pyyaml-env-tag": {
            "hashes": [
                "sha256:70092675bda14fdec33b31ba77e7543de9ddc88f2e5b99160396572d11525bdb",
                "sha256:af31106dec8a4d68c60207c1886031cbf839b68aa7abccdb19868200532c2069"
            ],
            "markers": "python_version >= '3.6'",
            "version": "==0.1"
        },
        "regex": {
            "hashes": [
                "sha256:01afaf2ec48e196ba91b37451aa353cb7eda77efe518e481707e0515025f0cd5",
                "sha256:11d773d75fa650cd36f68d7ca936e3c7afaae41b863b8c387a22aaa78d3c5c79",
                "sha256:18c071c3eb09c30a264879f0d310d37fe5d3a3111662438889ae2eb6fc570c31",
                "sha256:1e1c20e29358165242928c2de1482fb2cf4ea54a6a6dea2bd7a0e0d8ee321500",
                "sha256:281d2fd05555079448537fe108d79eb031b403dac622621c78944c235f3fcf11",
                "sha256:314d66636c494ed9c148a42731b3834496cc9a2c4251b1661e40936814542b14",
                "sha256:32e65442138b7b76dd8173ffa2cf67356b7bc1768851dded39a7a13bf9223da3",
                "sha256:339456e7d8c06dd36a22e451d58ef72cef293112b559010db3d054d5560ef439",
                "sha256:3916d08be28a1149fb97f7728fca1f7c15d309a9f9682d89d79db75d5e52091c",
                "sha256:3a9cd17e6e5c7eb328517969e0cb0c3d31fd329298dd0c04af99ebf42e904f82",
                "sha256:47bf5bf60cf04d72bf6055ae5927a0bd9016096bf3d742fa50d9bf9f45aa0711",
                "sha256:4c46e22a0933dd783467cf32b3516299fb98cfebd895817d685130cc50cd1093",
                "sha256:4c557a7b470908b1712fe27fb1ef20772b78079808c87d20a90d051660b1d69a",
                "sha256:52ba3d3f9b942c49d7e4bc105bb28551c44065f139a65062ab7912bef10c9afb",
                "sha256:563085e55b0d4fb8f746f6a335893bda5c2cef43b2f0258fe1020ab1dd874df8",
                "sha256:598585c9f0af8374c28edd609eb291b5726d7cbce16be6a8b95aa074d252ee17",
                "sha256:619d71c59a78b84d7f18891fe914446d07edd48dc8328c8e149cbe0929b4e000",
                "sha256:67bdb9702427ceddc6ef3dc382455e90f785af4c13d495f9626861763ee13f9d",
                "sha256:6d1b01031dedf2503631d0903cb563743f397ccaf6607a5e3b19a3d76fc10480",
                "sha256:741a9647fcf2e45f3a1cf0e24f5e17febf3efe8d4ba1281dcc3aa0459ef424dc",
                "sha256:7c2a1af393fcc09e898beba5dd59196edaa3116191cc7257f9224beaed3e1aa0",
                "sha256:7d9884d86dd4dd489e981d94a65cd30d6f07203d90e98f6f657f05170f6324c9",
                "sha256:90f11ff637fe8798933fb29f5ae1148c978cccb0452005bf4c69e13db951e765",
                "sha256:919859aa909429fb5aa9cf8807f6045592c85ef56fdd30a9a3747e513db2536e",
                "sha256:96fcd1888ab4d03adfc9303a7b3c0bd78c5412b2bfbe76db5b56d9eae004907a",
                "sha256:97f29f57d5b84e73fbaf99ab3e26134e6687348e95ef6b48cfd2c06807005a07",
                "sha256:980d7be47c84979d9136328d882f67ec5e50008681d94ecc8afa8a65ed1f4a6f",
                "sha256:a91aa8619b23b79bcbeb37abe286f2f408d2f2d6f29a17237afda55bb54e7aac",
                "sha256:ade17eb5d643b7fead300a1641e9f45401c98eee23763e9ed66a43f92f20b4a7",
                "sha256:b9c3db21af35e3b3c05764461b262d6f05bbca08a71a7849fd79d47ba7bc33ed",
                "sha256:bd28bc2e3a772acbb07787c6308e00d9626ff89e3bfcdebe87fa5afbfdedf968",
                "sha256:bf5824bfac591ddb2c1f0a5f4ab72da28994548c708d2191e3b87dd207eb3ad7",
                "sha256:c0502c0fadef0d23b128605d69b58edb2c681c25d44574fc673b0e52dce71ee2",
                "sha256:c38c71df845e2aabb7fb0b920d11a1b5ac8526005e533a8920aea97efb8ec6a4",
                "sha256:ce15b6d103daff8e9fee13cf7f0add05245a05d866e73926c358e871221eae87",
                "sha256:d3029c340cfbb3ac0a71798100ccc13b97dddf373a4ae56b6a72cf70dfd53bc8",
                "sha256:e512d8ef5ad7b898cdb2d8ee1cb09a8339e4f8be706d27eaa180c2f177248a10",
                "sha256:e8e5b509d5c2ff12f8418006d5a90e9436766133b564db0abaec92fd27fcee29",
                "sha256:ee54ff27bf0afaf4c3b3a62bcd016c12c3fdb4ec4f413391a90bd38bc3624605",
                "sha256:fa4537fb4a98fe8fde99626e4681cc644bdcf2a795038533f9f711513a862ae6",
                "sha256:fd45ff9293d9274c5008a2054ecef86a9bfe819a67c7be1afb65e69b405b3042"
            ],
            "version": "==2021.4.4"
        },
        "requests": {
            "hashes": [
                "sha256:27973dd4a904a4f13b263a19c866c13b92a39ed1c964655f025f3f8d3d75b804",
                "sha256:c210084e36a42ae6b9219e00e48287def368a26d03a048ddad7bfee44f75871e"
            ],
            "markers": "python_version >= '2.7' and python_version not in '3.0, 3.1, 3.2, 3.3, 3.4'",
            "version": "==2.25.1"
        },
        "six": {
            "hashes": [
                "sha256:1e61c37477a1626458e36f7b1d82aa5c9b094fa4802892072e49de9c60c4c926",
                "sha256:8abb2f1d86890a2dfb989f9a77cfcfd3e47c2a354b01111771326f8aa26e0254"
            ],
            "markers": "python_version >= '2.7' and python_version not in '3.0, 3.1, 3.2, 3.3'",
            "version": "==1.16.0"
        },
        "snowballstemmer": {
            "hashes": [
                "sha256:b51b447bea85f9968c13b650126a888aabd4cb4463fca868ec596826325dedc2",
                "sha256:e997baa4f2e9139951b6f4c631bad912dfd3c792467e2f03d7239464af90e914"
            ],
            "version": "==2.1.0"
        },
        "toml": {
            "hashes": [
                "sha256:806143ae5bfb6a3c6e736a764057db0e6a0e05e338b5630894a5f779cabb4f9b",
                "sha256:b3bda1d108d5dd99f4a20d24d9c348e91c4db7ab1b749200bded2f839ccbe68f"
            ],
            "markers": "python_version >= '2.6' and python_version not in '3.0, 3.1, 3.2, 3.3'",
            "version": "==0.10.2"
        },
        "tox": {
            "hashes": [
                "sha256:307a81ddb82bd463971a273f33e9533a24ed22185f27db8ce3386bff27d324e3",
                "sha256:b0b5818049a1c1997599d42012a637a33f24c62ab8187223fdd318fa8522637b"
            ],
            "index": "pypi",
            "version": "==3.23.1"
        },
        "tox-travis": {
            "hashes": [
                "sha256:442c96b078333c94e272d0e90e4582e35e0529ea98bcd2f7f96053d690c4e7a4",
                "sha256:465cd8f71ad878962a3fce0e9e2e213994e0ae4e0c30f87fe6af1b04ea282dc4"
            ],
            "index": "pypi",
            "version": "==0.12"
        },
        "traitlets": {
            "hashes": [
                "sha256:178f4ce988f69189f7e523337a3e11d91c786ded9360174a3d9ca83e79bc5396",
                "sha256:69ff3f9d5351f31a7ad80443c2674b7099df13cc41fc5fa6e2f6d3b0330b0426"
            ],
            "markers": "python_version >= '3.7'",
            "version": "==5.0.5"
        },
        "typed-ast": {
            "hashes": [
                "sha256:01ae5f73431d21eead5015997ab41afa53aa1fbe252f9da060be5dad2c730ace",
                "sha256:067a74454df670dcaa4e59349a2e5c81e567d8d65458d480a5b3dfecec08c5ff",
                "sha256:0fb71b8c643187d7492c1f8352f2c15b4c4af3f6338f21681d3681b3dc31a266",
                "sha256:1b3ead4a96c9101bef08f9f7d1217c096f31667617b58de957f690c92378b528",
                "sha256:2068531575a125b87a41802130fa7e29f26c09a2833fea68d9a40cf33902eba6",
                "sha256:209596a4ec71d990d71d5e0d312ac935d86930e6eecff6ccc7007fe54d703808",
                "sha256:2c726c276d09fc5c414693a2de063f521052d9ea7c240ce553316f70656c84d4",
                "sha256:398e44cd480f4d2b7ee8d98385ca104e35c81525dd98c519acff1b79bdaac363",
                "sha256:52b1eb8c83f178ab787f3a4283f68258525f8d70f778a2f6dd54d3b5e5fb4341",
                "sha256:5feca99c17af94057417d744607b82dd0a664fd5e4ca98061480fd8b14b18d04",
                "sha256:7538e495704e2ccda9b234b82423a4038f324f3a10c43bc088a1636180f11a41",
                "sha256:760ad187b1041a154f0e4d0f6aae3e40fdb51d6de16e5c99aedadd9246450e9e",
                "sha256:777a26c84bea6cd934422ac2e3b78863a37017618b6e5c08f92ef69853e765d3",
                "sha256:95431a26309a21874005845c21118c83991c63ea800dd44843e42a916aec5899",
                "sha256:9ad2c92ec681e02baf81fdfa056fe0d818645efa9af1f1cd5fd6f1bd2bdfd805",
                "sha256:9c6d1a54552b5330bc657b7ef0eae25d00ba7ffe85d9ea8ae6540d2197a3788c",
                "sha256:aee0c1256be6c07bd3e1263ff920c325b59849dc95392a05f258bb9b259cf39c",
                "sha256:af3d4a73793725138d6b334d9d247ce7e5f084d96284ed23f22ee626a7b88e39",
                "sha256:b36b4f3920103a25e1d5d024d155c504080959582b928e91cb608a65c3a49e1a",
                "sha256:b9574c6f03f685070d859e75c7f9eeca02d6933273b5e69572e5ff9d5e3931c3",
                "sha256:bff6ad71c81b3bba8fa35f0f1921fb24ff4476235a6e94a26ada2e54370e6da7",
                "sha256:c190f0899e9f9f8b6b7863debfb739abcb21a5c054f911ca3596d12b8a4c4c7f",
                "sha256:c907f561b1e83e93fad565bac5ba9c22d96a54e7ea0267c708bffe863cbe4075",
                "sha256:cae53c389825d3b46fb37538441f75d6aecc4174f615d048321b716df2757fb0",
                "sha256:dd4a21253f42b8d2b48410cb31fe501d32f8b9fbeb1f55063ad102fe9c425e40",
                "sha256:dde816ca9dac1d9c01dd504ea5967821606f02e510438120091b84e852367428",
                "sha256:f2362f3cb0f3172c42938946dbc5b7843c2a28aec307c49100c8b38764eb6927",
                "sha256:f328adcfebed9f11301eaedfa48e15bdece9b519fb27e6a8c01aa52a17ec31b3",
                "sha256:f8afcf15cc511ada719a88e013cec87c11aff7b91f019295eb4530f96fe5ef2f",
                "sha256:fb1bbeac803adea29cedd70781399c99138358c26d05fcbd23c13016b7f5ec65"
            ],
            "markers": "python_version < '3.8'",
            "version": "==1.4.3"
        },
        "types-click": {
            "hashes": [
                "sha256:040897284e4f9466825c3865f708a985a8e7ba4d8e22cb9198ffb7b522160850",
                "sha256:4722746f1ec9fd3fc8b1d7fb8c840604dc22f9e32bcc7a31a36d6d85cc2bce24"
            ],
            "index": "pypi",
            "version": "==7.1.2"
        },
        "typing-extensions": {
            "hashes": [
                "sha256:0ac0f89795dd19de6b97debb0c6af1c70987fd80a2d62d1958f7e56fcc31b497",
                "sha256:50b6f157849174217d0656f99dc82fe932884fb250826c18350e159ec6cdf342",
                "sha256:779383f6086d90c99ae41cf0ff39aac8a7937a9283ce0a414e5dd782f4c94a84"
            ],
            "markers": "python_version < '3.8'",
            "version": "==3.10.0.0"
        },
        "urllib3": {
            "hashes": [
                "sha256:753a0374df26658f99d826cfe40394a686d05985786d946fbe4165b5148f5a7c",
                "sha256:a7acd0977125325f516bda9735fa7142b909a8d01e8b2e4c8108d0984e6e0098"
            ],
            "markers": "python_version >= '2.7' and python_version not in '3.0, 3.1, 3.2, 3.3, 3.4' and python_version < '4'",
            "version": "==1.26.5"
        },
        "virtualenv": {
            "hashes": [
                "sha256:14fdf849f80dbb29a4eb6caa9875d476ee2a5cf76a5f5415fa2f1606010ab467",
                "sha256:2b0126166ea7c9c3661f5b8e06773d28f83322de7a3ff7d06f0aed18c9de6a76"
            ],
            "markers": "python_version >= '2.7' and python_version not in '3.0, 3.1, 3.2, 3.3'",
            "version": "==20.4.7"
        },
        "vulture": {
            "hashes": [
                "sha256:03d5a62bcbe9ceb9a9b0575f42d71a2d414070229f2e6f95fa6e7c71aaaed967",
                "sha256:f39de5e6f1df1f70c3b50da54f1c8d494159e9ca3d01a9b89eac929600591703"
            ],
            "index": "pypi",
            "version": "==2.3"
        },
        "watchdog": {
            "hashes": [
                "sha256:0237db4d9024859bea27d0efb59fe75eef290833fd988b8ead7a879b0308c2db",
                "sha256:104266a778906ae0e971368d368a65c4cd032a490a9fca5ba0b78c6c7ae11720",
                "sha256:188145185c08c73c56f1478ccf1f0f0f85101191439679b35b6b100886ce0b39",
                "sha256:1a62a4671796dc93d1a7262286217d9e75823c63d4c42782912d39a506d30046",
                "sha256:255a32d44bbbe62e52874ff755e2eefe271b150e0ec240ad7718a62a7a7a73c4",
                "sha256:3d6405681471ebe0beb3aa083998c4870e48b57f8afdb45ea1b5957cc5cf1014",
                "sha256:4b219d46d89cfa49af1d73175487c14a318a74cb8c5442603fd13c6a5b418c86",
                "sha256:581e3548159fe7d2a9f377a1fbcb41bdcee46849cca8ab803c7ac2e5e04ec77c",
                "sha256:58ebb1095ee493008a7789d47dd62e4999505d82be89fc884d473086fccc6ebd",
                "sha256:598d772beeaf9c98d0df946fbabf0c8365dd95ea46a250c224c725fe0c4730bc",
                "sha256:668391e6c32742d76e5be5db6bf95c455fa4b3d11e76a77c13b39bccb3a47a72",
                "sha256:6ef9fe57162c4c361692620e1d9167574ba1975ee468b24051ca11c9bba6438e",
                "sha256:91387ee2421f30b75f7ff632c9d48f76648e56bf346a7c805c0a34187a93aab4",
                "sha256:a42e6d652f820b2b94cd03156c62559a2ea68d476476dfcd77d931e7f1012d4a",
                "sha256:a6471517315a8541a943c00b45f1d252e36898a3ae963d2d52509b89a50cb2b9",
                "sha256:d34ce2261f118ecd57eedeef95fc2a495fc4a40b3ed7b3bf0bd7a8ccc1ab4f8f",
                "sha256:edcd9ef3fd460bb8a98eb1fcf99941e9fd9f275f45f1a82cb1359ec92975d647"
            ],
            "markers": "python_version >= '3.6'",
            "version": "==2.1.2"
        },
        "wcwidth": {
            "hashes": [
                "sha256:beb4802a9cebb9144e99086eff703a642a13d6a0052920003a230f3294bbe784",
                "sha256:c4d647b99872929fdb7bdcaa4fbe7f01413ed3d98077df798530e5b04f116c83"
            ],
            "version": "==0.2.5"
        },
        "zipp": {
            "hashes": [
                "sha256:3607921face881ba3e026887d8150cca609d517579abe052ac81fc5aeffdbd76",
                "sha256:51cb66cc54621609dd593d1787f286ee42a5c0adbb4b29abea5a63edc3e03098"
            ],
            "markers": "python_version >= '3.6'",
            "version": "==3.4.1"
        }
    }
}<|MERGE_RESOLUTION|>--- conflicted
+++ resolved
@@ -1,11 +1,7 @@
 {
     "_meta": {
         "hash": {
-<<<<<<< HEAD
-            "sha256": "c4ec1a1f44f7477588dc54ebe7a0c7651ef759e3cc43b40b023d589009e5778a"
-=======
-            "sha256": "cb313d6166b86be19e72fc56c7e7e7f40867b1a784a866aa04f28ad86a22d85b"
->>>>>>> 3d28b157
+            "sha256": "9d153cc1eca18baf84d411aef49669c2e6f9fcb14f2288663b2bcf05f8f134e6"
         },
         "pipfile-spec": 6,
         "requires": {
@@ -206,7 +202,7 @@
                 "sha256:833b26fb89d5de469b24a390e9df088d4e52e4ba33b01dc5e0e4f41b81a16c00",
                 "sha256:b142cc1dd1342f31ff04bb7d022492b09920cb64fed867cd3ea6f80fe3ebd139"
             ],
-            "markers": "python_version < '3.8'",
+            "markers": "python_version < '3.8' and python_version < '3.8'",
             "version": "==4.5.0"
         },
         "iniconfig": {
@@ -515,7 +511,7 @@
                 "sha256:c203ec8783bf771a155b207279b9bccb8dea02d8f0c9e5f8ead507bc3246ecc1",
                 "sha256:ef9d7589ef3c200abe66653d3f1ab1033c3c419ae9b9bdb1240a85b024efc88b"
             ],
-            "markers": "python_version >= '2.6' and python_version not in '3.0, 3.1, 3.2, 3.3'",
+            "markers": "python_version >= '2.6' and python_version not in '3.0, 3.1, 3.2'",
             "version": "==2.4.7"
         },
         "pytest": {
@@ -547,7 +543,7 @@
                 "sha256:73ebfe9dbf22e832286dafa60473e4cd239f8592f699aa5adaf10050e6e1823c",
                 "sha256:75bb3f31ea686f1197762692a9ee6a7550b59fc6ca3a1f4b5d7e32fb98e2da2a"
             ],
-            "markers": "python_version >= '2.7' and python_version not in '3.0, 3.1, 3.2, 3.3'",
+            "markers": "python_version >= '2.7' and python_version not in '3.0, 3.1, 3.2'",
             "version": "==2.8.1"
         },
         "pyyaml": {
@@ -652,7 +648,7 @@
                 "sha256:1e61c37477a1626458e36f7b1d82aa5c9b094fa4802892072e49de9c60c4c926",
                 "sha256:8abb2f1d86890a2dfb989f9a77cfcfd3e47c2a354b01111771326f8aa26e0254"
             ],
-            "markers": "python_version >= '2.7' and python_version not in '3.0, 3.1, 3.2, 3.3'",
+            "markers": "python_version >= '2.7' and python_version not in '3.0, 3.1, 3.2'",
             "version": "==1.16.0"
         },
         "snowballstemmer": {
@@ -667,7 +663,7 @@
                 "sha256:806143ae5bfb6a3c6e736a764057db0e6a0e05e338b5630894a5f779cabb4f9b",
                 "sha256:b3bda1d108d5dd99f4a20d24d9c348e91c4db7ab1b749200bded2f839ccbe68f"
             ],
-            "markers": "python_version >= '2.6' and python_version not in '3.0, 3.1, 3.2, 3.3'",
+            "markers": "python_version >= '2.6' and python_version not in '3.0, 3.1, 3.2'",
             "version": "==0.10.2"
         },
         "tox": {
