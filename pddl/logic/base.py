# -*- coding: utf-8 -*-
#
# Copyright 2021 WhiteMech
#
<<<<<<< HEAD
# ------------------------------
#
# This file is part of pddl.
#
# pddl is free software: you can redistribute it and/or modify
# it under the terms of the GNU Lesser General Public License as published by
=======
# pddl is free software: you can redistribute it and/or modify
# it under the terms of the GNU General Public License as published by
>>>>>>> 48c6211c
# the Free Software Foundation, either version 3 of the License, or
# (at your option) any later version.
#
# pddl is distributed in the hope that it will be useful,
# but WITHOUT ANY WARRANTY; without even the implied warranty of
# MERCHANTABILITY or FITNESS FOR A PARTICULAR PURPOSE.  See the
<<<<<<< HEAD
# GNU Lesser General Public License for more details.
#
# You should have received a copy of the GNU Lesser General Public License
=======
# GNU General Public License for more details.
#
# You should have received a copy of the GNU General Public License
>>>>>>> 48c6211c
# along with pddl.  If not, see <https://www.gnu.org/licenses/>.
#

"""Base classes for PDDL logic formulas."""
from typing import Optional, Sequence


class Formula:
    """Base class for all the formulas."""

    def __invert__(self) -> "Formula":
        """Negate the formula."""
        return Not(self)

    def __and__(self, other: "Formula") -> "Formula":
        """Put in and with another formula."""
        return And(self, other)

    def __or__(self, other: "Formula") -> "Formula":
        """Put in or with another formula."""
        return Or(self, other)

    def __rshift__(self, other: "Formula") -> "Formula":
        """Define A implies B."""
        return Or(Not(self), other)


class BinaryOp(Formula):
    """Binary operator."""

    SYMBOL: str

    def __init__(self, *operands: Formula):
        """
        Init a binary operator.

        :param operands: the operands.
        """
        self._operands = list(operands)

    @property
    def operands(self) -> Sequence[Formula]:
        """Get the operands."""
        return tuple(self._operands)

    def __str__(self) -> str:
        """Get the string representation."""
        return f"({self.SYMBOL} {' '.join(map(str, self.operands))})"

    def __repr__(self) -> str:
        """Get an unambiguous string representation."""
        return f"{type(self).__name__}({repr(self._operands)})"

    def __eq__(self, other):
        """Compare with another object."""
        return isinstance(other, type(self)) and self.operands == other.operands

    def __hash__(self) -> int:
        """Compute the hash of the object."""
        return hash((type(self), self.operands))


class UnaryOp(Formula):
    """Unary operator."""

    SYMBOL: str

    def __init__(self, arg: Formula):
        """
        Initialize the unary operator.

        :param arg: the argument.
        """
        self._arg = arg

    @property
    def argument(self) -> Formula:
        """Get the argument."""
        return self._arg

    def __str__(self) -> str:
        """Get the string representation."""
        return f"({self.SYMBOL} {self.argument})"

    def __repr__(self) -> str:
        """Get an unambiguous string representation."""
        return f"{type(self).__name__}({repr(self.argument)})"

    def __eq__(self, other) -> bool:
        """Compare with another object."""
        return isinstance(other, type(self)) and self.argument == other.argument

    def __hash__(self) -> int:
        """Compute the hash of the object."""
        return hash((type(self), self.argument))


class Atomic(Formula):
    """Atomic formula."""


class TrueFormula(Formula):
    """A tautology."""

    def __str__(self) -> str:
        """Get the string representation."""
        return "(true)"

    def __repr__(self) -> str:
        """Get an unambiguous string representation."""
        return "TrueFormula()"

    def __eq__(self, other):
        """Compare with another object."""
        return isinstance(other, TrueFormula)

    def __hash__(self):
        """Hash the object."""
        return hash(TrueFormula)

    def __neg__(self) -> Formula:
        """Negate."""
        return FALSE


class FalseFormula(Formula):
    """A contradiction."""

    def __str__(self) -> str:
        """Get the string representation."""
        return "(false)"

    def __repr__(self) -> str:
        """Get an unambiguous string representation."""
        return "FalseFormula()"

    def __eq__(self, other):
        """Compare with another object."""
        return isinstance(other, FalseFormula)

    def __hash__(self):
        """Hash the object."""
        return hash(FalseFormula)

    def __neg__(self) -> Formula:
        """Negate."""
        return TRUE


TRUE = TrueFormula()
FALSE = FalseFormula()


class MonotoneOp(type):
    """Metaclass to simplify monotone operator instantiations."""

    _absorbing: Optional[Formula] = None

    def __call__(cls, *args, **kwargs):
        """Init the subclass object."""
        operands = _simplify_monotone_op_operands(cls, *args)
        if len(operands) == 1:
            return operands[0]

        return super(MonotoneOp, cls).__call__(*operands, **kwargs)


class And(BinaryOp, metaclass=MonotoneOp):
    """And operator."""

    _absorbing = FALSE
    SYMBOL = "and"


class Or(BinaryOp, metaclass=MonotoneOp):
    """Or operator."""

    _absorbing = TRUE
    SYMBOL = "or"


class OneOf(BinaryOp):
    """OneOf operator."""

    SYMBOL = "oneof"


class Imply(BinaryOp):
    """Imply operator."""

    SYMBOL = "imply"


class Not(UnaryOp):
    """Not operator."""

    SYMBOL = "not"


def ensure_formula(f: Optional[Formula], is_none_true: bool) -> Formula:
    """
    Ensure the argument is a formula.

    :param f: the formula, or None.
    :param is_none_true: if true, None reduces to TrueFormula; FalseFormula otherwise.
    :return: the same set, or an empty set if the arg was None.
    """
    return f if f is not None else TrueFormula() if is_none_true else FalseFormula()


def is_literal(formula: Formula) -> bool:
    """
    Check whether a formula is a literal.

    That is, whether it is one of the following:
    - an atomic formula,
    - a Not formula whose argument is an atomic formula.

    :param formula: the formula.
    :return True if the formula is a literal; False otherwise.
    """
    return (
        isinstance(formula, Atomic)
        or isinstance(formula, Not)
        and isinstance(formula.argument, Atomic)
    )


def _simplify_monotone_op_operands(cls, *operands):
    operands = list(dict.fromkeys(operands))
    if len(operands) == 0:
        return [~cls._absorbing]
    elif len(operands) == 1:
        return [operands[0]]
    elif cls._absorbing in operands:
        return cls._absorbing

    # shift-up subformulas with same operator. DFS on expression tree.
    new_operands = []
    stack = operands[::-1]  # it is reversed in order to preserve order.
    while len(stack) > 0:
        element = stack.pop()
        if not isinstance(element, cls):
            new_operands.append(element)
            continue
        stack.extend(reversed(element.operands))  # see above regarding reversed.

    return new_operands<|MERGE_RESOLUTION|>--- conflicted
+++ resolved
@@ -2,32 +2,21 @@
 #
 # Copyright 2021 WhiteMech
 #
-<<<<<<< HEAD
 # ------------------------------
 #
 # This file is part of pddl.
 #
 # pddl is free software: you can redistribute it and/or modify
 # it under the terms of the GNU Lesser General Public License as published by
-=======
-# pddl is free software: you can redistribute it and/or modify
-# it under the terms of the GNU General Public License as published by
->>>>>>> 48c6211c
 # the Free Software Foundation, either version 3 of the License, or
 # (at your option) any later version.
 #
 # pddl is distributed in the hope that it will be useful,
 # but WITHOUT ANY WARRANTY; without even the implied warranty of
 # MERCHANTABILITY or FITNESS FOR A PARTICULAR PURPOSE.  See the
-<<<<<<< HEAD
 # GNU Lesser General Public License for more details.
 #
 # You should have received a copy of the GNU Lesser General Public License
-=======
-# GNU General Public License for more details.
-#
-# You should have received a copy of the GNU General Public License
->>>>>>> 48c6211c
 # along with pddl.  If not, see <https://www.gnu.org/licenses/>.
 #
 
