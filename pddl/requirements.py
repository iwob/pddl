#
# Copyright 2021-2023 WhiteMech
#
# ------------------------------
#
# This file is part of pddl.
#
# Use of this source code is governed by an MIT-style
# license that can be found in the LICENSE file or at
# https://opensource.org/licenses/MIT.
#

"""This module contains the definition of the PDDL requirements."""
import functools
from enum import Enum
from typing import Set

from pddl.parser.symbols import RequirementSymbols as RS


@functools.total_ordering
class Requirements(Enum):
    """Enum class for the requirements."""

    STRIPS = RS.STRIPS.strip()
    TYPING = RS.TYPING.strip()
    NEG_PRECONDITION = RS.NEG_PRECONDITION.strip()
    DIS_PRECONDITION = RS.DIS_PRECONDITION.strip()
    UNIVERSAL_PRECONDITION = RS.UNIVERSAL_PRECONDITION.strip()
    EXISTENTIAL_PRECONDITION = RS.EXISTENTIAL_PRECONDITION.strip()
    QUANTIFIED_PRECONDITION = RS.QUANTIFIED_PRECONDITION.strip()
    EQUALITY = RS.EQUALITY.strip()
    CONDITIONAL_EFFECTS = RS.CONDITIONAL_EFFECTS.strip()
    ADL = RS.ADL.strip()
    DERIVED_PREDICATES = RS.DERIVED_PREDICATES.strip()
    NON_DETERMINISTIC = RS.NON_DETERMINISTIC.strip()
<<<<<<< HEAD
    DOMAIN_AXIOMS = RS.DOMAIN_AXIOMS.strip()
=======
    OTHER_INTENTIONALITY = RS.OTHER_INTENTIONALITY.strip()
    OTHER_DOMAIN_AXIOMS = RS.OTHER_DOMAIN_AXIOMS.strip()
>>>>>>> a9b1747c

    @classmethod
    def strips_requirements(cls) -> Set["Requirements"]:
        """Get the STRIPS requirements."""
        return {
            Requirements.TYPING,
            Requirements.NEG_PRECONDITION,
            Requirements.DIS_PRECONDITION,
            Requirements.EQUALITY,
            Requirements.CONDITIONAL_EFFECTS,
        }

    def __str__(self) -> str:
        """Get the string representation."""
        return f":{self.value}"

    def __repr__(self) -> str:
        """Get an unambiguous representation."""
        return f"Requirements.{self.name}"

    def __lt__(self, other):
        """Compare with another object."""
        if isinstance(other, Requirements):
            return self.value <= other.value
        else:
            return super().__lt__(other)<|MERGE_RESOLUTION|>--- conflicted
+++ resolved
@@ -34,12 +34,8 @@
     ADL = RS.ADL.strip()
     DERIVED_PREDICATES = RS.DERIVED_PREDICATES.strip()
     NON_DETERMINISTIC = RS.NON_DETERMINISTIC.strip()
-<<<<<<< HEAD
     DOMAIN_AXIOMS = RS.DOMAIN_AXIOMS.strip()
-=======
     OTHER_INTENTIONALITY = RS.OTHER_INTENTIONALITY.strip()
-    OTHER_DOMAIN_AXIOMS = RS.OTHER_DOMAIN_AXIOMS.strip()
->>>>>>> a9b1747c
 
     @classmethod
     def strips_requirements(cls) -> Set["Requirements"]:
