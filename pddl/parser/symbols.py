--- conflicted
+++ resolved
@@ -76,12 +76,8 @@
     ADL = ":adl"
     DERIVED_PREDICATES = ":derived-predicates"
     NON_DETERMINISTIC = ":non-deterministic"
-<<<<<<< HEAD
     DOMAIN_AXIOMS = ":domain-axioms"
-=======
     OTHER_INTENTIONALITY = ":intentionality"
-    OTHER_DOMAIN_AXIOMS = ":domain-axioms"  # alternative name for DERIVED_PREDICATES
->>>>>>> a9b1747c
 
     def strip(self) -> str:
         """Strip the leading colon."""
